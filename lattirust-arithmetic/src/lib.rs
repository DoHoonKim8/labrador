#![feature(const_trait_impl)]
#![feature(trait_alias)]
#![allow(incomplete_features)]
#![feature(inherent_associated_types)]
#![feature(int_roundings)]

extern crate core;

pub mod balanced_decomposition;
pub mod challenge_set;
pub mod linear_algebra;
pub mod nimue;
pub mod mle;
pub mod ntt;
pub mod partial_ntt;
pub mod ring;
pub mod serde;
<<<<<<< HEAD
pub mod traits;
pub mod linear_algebra;
pub mod polynomials;
=======
pub mod traits;
>>>>>>> 80bb054c
<|MERGE_RESOLUTION|>--- conflicted
+++ resolved
@@ -15,10 +15,5 @@
 pub mod partial_ntt;
 pub mod ring;
 pub mod serde;
-<<<<<<< HEAD
 pub mod traits;
-pub mod linear_algebra;
-pub mod polynomials;
-=======
-pub mod traits;
->>>>>>> 80bb054c
+pub mod polynomials;